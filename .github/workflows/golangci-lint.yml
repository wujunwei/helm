name: golangci-lint

on:
  push:
  pull_request:

permissions:  
  contents: read

jobs:
  golangci:
    name: golangci-lint
    runs-on: ubuntu-latest
    steps:
      - name: Checkout
        uses: actions/checkout@11bd71901bbe5b1630ceea73d27597364c9af683 # pin@v4.2.2
      - name: Add variables to environment file
        run: cat ".github/env" >> "$GITHUB_ENV"
      - name: Setup Go
        uses: actions/setup-go@0aaccfd150d50ccaeb58ebd88d36e91967a5f35b # pin@5.4.0
        with:
          go-version: '${{ env.GOLANG_VERSION }}'
          check-latest: true
      - name: golangci-lint
        uses: golangci/golangci-lint-action@1481404843c368bc19ca9406f87d6e0fc97bdcfd #pin@7.0.0
        with:
<<<<<<< HEAD
          version: ${{ env.GOLANGCI_LINT_VERSION }}
=======
          version: v2.0.2
>>>>>>> c1ffaedf
<|MERGE_RESOLUTION|>--- conflicted
+++ resolved
@@ -24,8 +24,4 @@
       - name: golangci-lint
         uses: golangci/golangci-lint-action@1481404843c368bc19ca9406f87d6e0fc97bdcfd #pin@7.0.0
         with:
-<<<<<<< HEAD
-          version: ${{ env.GOLANGCI_LINT_VERSION }}
-=======
-          version: v2.0.2
->>>>>>> c1ffaedf
+          version: ${{ env.GOLANGCI_LINT_VERSION }}
--- conflicted
+++ resolved
@@ -47,7 +47,6 @@
 	k8s.io/klog/v2 v2.130.1
 	k8s.io/kubectl v0.32.2
 	oras.land/oras-go/v2 v2.5.0
-	sigs.k8s.io/controller-runtime v0.20.1
 	sigs.k8s.io/yaml v1.4.0
 )
 
@@ -165,23 +164,13 @@
 	go.opentelemetry.io/otel/sdk/metric v1.32.0 // indirect
 	go.opentelemetry.io/otel/trace v1.34.0 // indirect
 	go.opentelemetry.io/proto/otlp v1.3.1 // indirect
-<<<<<<< HEAD
 	golang.org/x/mod v0.22.0 // indirect
 	golang.org/x/net v0.34.0 // indirect
 	golang.org/x/oauth2 v0.25.0 // indirect
-	golang.org/x/sync v0.11.0 // indirect
-	golang.org/x/sys v0.30.0 // indirect
+	golang.org/x/sync v0.12.0 // indirect
+	golang.org/x/sys v0.31.0 // indirect
 	golang.org/x/time v0.9.0 // indirect
 	golang.org/x/tools v0.29.0 // indirect
-=======
-	golang.org/x/mod v0.21.0 // indirect
-	golang.org/x/net v0.33.0 // indirect
-	golang.org/x/oauth2 v0.23.0 // indirect
-	golang.org/x/sync v0.12.0 // indirect
-	golang.org/x/sys v0.31.0 // indirect
-	golang.org/x/time v0.7.0 // indirect
-	golang.org/x/tools v0.26.0 // indirect
->>>>>>> 99c06578
 	google.golang.org/genproto/googleapis/api v0.0.0-20241104194629-dd2ea8efbc28 // indirect
 	google.golang.org/genproto/googleapis/rpc v0.0.0-20241104194629-dd2ea8efbc28 // indirect
 	google.golang.org/grpc v1.68.0 // indirect
@@ -192,6 +181,7 @@
 	k8s.io/component-base v0.32.2 // indirect
 	k8s.io/kube-openapi v0.0.0-20241212222426-2c72e554b1e7 // indirect
 	k8s.io/utils v0.0.0-20241210054802-24370beab758 // indirect
+	sigs.k8s.io/controller-runtime v0.20.1 // indirect
 	sigs.k8s.io/json v0.0.0-20241014173422-cfa47c3a1cc8 // indirect
 	sigs.k8s.io/kustomize/api v0.18.0 // indirect
 	sigs.k8s.io/kustomize/kyaml v0.19.0 // indirect
